import geojson
<<<<<<< HEAD
from shapely.geometry import mapping
=======
from shapely.geometry import mapping, Polygon, MultiPolygon
>>>>>>> 720cdf29
from shapely.geometry import Polygon, Point, MultiPolygon, shape as shapely_shape
from server import db
from flask import current_app
from geoalchemy2 import shape
from server.models.dtos.grid_dto import SplitTaskDTO
from server.models.dtos.mapping_dto import TaskDTOs
from server.models.postgis.utils import ST_Transform
from server.models.postgis.task import Task, TaskStatus, TaskAction
from server.models.postgis.project import Project
from server.models.postgis.utils import NotFound


class SplitServiceError(Exception):
    """ Custom Exception to notify callers an error occurred when handling splitting tasks """

    def __init__(self, message):
        if current_app:
            current_app.logger.error(message)


class SplitService:
    @staticmethod
<<<<<<< HEAD
    def _create_split_tasks(x, y, zoom, task=None, task_geometry=None) -> list:
=======
    def _create_split_tasks(x, y, zoom, task=None) -> list:
>>>>>>> 720cdf29
        """
        function for splitting a task square geometry into 4 smaller squares
        :param geom_to_split: {geojson.Feature} the geojson feature to b split
        :return: list of {geojson.Feature}
        """
        try:
            task_geojson = False
<<<<<<< HEAD
            if task_geometry:
                task_geometry_geojson = geojson.loads(task_geometry)
=======

>>>>>>> 720cdf29
            if task and not task.is_square:
                query = db.session.query(Task.id, Task.geometry.ST_AsGeoJSON().label('geometry')) \
                    .filter(Task.id == task.id, Task.project_id == task.project_id)

                task_geojson = geojson.loads(query[0].geometry)
<<<<<<< HEAD

=======
>>>>>>> 720cdf29
            split_geoms = []
            for i in range(0, 2):
                for j in range(0, 2):
                    task_geometry_features = []
                    new_x = x * 2 + i
                    new_y = y * 2 + j
                    new_zoom = zoom + 1
                    new_square = SplitService._create_square(new_x, new_y, new_zoom)
                    feature = geojson.Feature()
                    feature.geometry = new_square
                    feature_shape = shapely_shape(feature.geometry)
                    if task and not task.is_square:
                        intersection = shapely_shape(task_geojson).intersection(feature_shape)
                        multipolygon = MultiPolygon([intersection])
                        feature.geometry = geojson.loads(geojson.dumps(mapping(multipolygon)))
<<<<<<< HEAD
                    if task_geometry and task_geometry_geojson.features:
                        for k in range(0, len(task_geometry_geojson.features)):
                            does_intersect = False
                            try:
                                does_intersect = shapely_shape(task_geometry_geojson.features[k].geometry).intersects(feature_shape)
                            except ValueError:
                                # Some of the task geometry provided is invalid.  The most common issue seems
                                # to be lines with only two points that have a geometry type of Polygon.
                                # In these cases, loop over the coordinates of the geometry and check if
                                # each coordinate is within the task boundary
                                try:
                                    for taskfeature in task_geometry_geojson.features[k].geometry.coordinates:
                                        for coords in taskfeature:
                                            if Point(coords).within(feature_shape):
                                                does_intersect = True;
                                                break
                                        if does_intersect:
                                            break
                                except Exception as e:
                                    # If checking geometry fails, split the task anyway and let the
                                    # mappers determine if there is actionable content
                                    does_intersect = True

                            if does_intersect:
                                task_geometry_features.append(task_geometry_geojson.features[k])

                    if len(task_geometry_features) > 0:
                        feature.properties = {
                            'x': new_x,
                            'y': new_y,
                            'zoom': new_zoom,
                            'isSquare': task.is_square,
                            'taskGeometry': geojson.dumps({
                                'type': "FeatureCollection",
                                'features': task_geometry_features
                            })
                        }
                        split_geoms.append(feature)
                    elif task_geometry == None:
                        if task and task.is_square == False:
                            is_square = False
                        else:
                            is_square = True
                        feature.properties = {
                            'x': new_x,
                            'y': new_y,
                            'zoom': new_zoom,
                            'isSquare': is_square
                        }
                        if len(feature.geometry.coordinates) > 0:
                            split_geoms.append(feature)

                    split_geoms.append(feature)
=======

                    if task and not task.is_square:
                        is_square = False
                    else:
                        is_square = True

                    feature.properties = {
                        'x': new_x,
                        'y': new_y,
                        'zoom': new_zoom,
                        'isSquare': is_square
                    }

                    if (len(feature.geometry.coordinates) > 0):
                        split_geoms.append(feature)
>>>>>>> 720cdf29

            return split_geoms
        except Exception as e:
            raise SplitServiceError(f'unhandled error splitting tile: {str(e)}')

    @staticmethod
    def _create_square(x, y, zoom) -> geojson.MultiPolygon:
        """
        Function for creating a geojson.MultiPolygon square representing a single OSM tile grid square
        :param x: osm tile grid x
        :param y: osm tile grid y
        :param zoom: osm tile grid zoom level
        :return: geojson.MultiPolygon in EPSG:4326
        """
        # Maximum resolution
        MAXRESOLUTION = 156543.0339

        # X/Y axis limit
        max = MAXRESOLUTION * 256 / 2

        # calculate extents
        step = max / (2 ** (zoom - 1))
        xmin = x * step - max
        ymin = y * step - max
        xmax = (x + 1) * step - max
        ymax = (y + 1) * step - max

        # make a shapely multipolygon
        multipolygon = MultiPolygon([Polygon([(xmin, ymin), (xmax, ymin),
                                              (xmax, ymax), (xmin, ymax)])])

        # use the database to transform the geometry from 3857 to 4326
        transformed_geometry = ST_Transform(shape.from_shape(multipolygon, 3857), 4326)

        # use DB to get the geometry as geojson
        return geojson.loads(db.engine.execute(transformed_geometry.ST_AsGeoJSON()).scalar())

    @staticmethod
    def split_task(split_task_dto: SplitTaskDTO) -> TaskDTOs:
        """
        Replaces a task square with 4 smaller tasks at the next OSM tile grid zoom level
        Validates that task is:
         - locked for mapping by current user
        :param split_task_dto:
        :return: new tasks in a DTO
        """
        # get the task to be split
        original_task = Task.get(split_task_dto.task_id, split_task_dto.project_id)
        if original_task is None:
            raise NotFound()

        # check its locked for mapping by the current user
        if TaskStatus(original_task.task_status) != TaskStatus.LOCKED_FOR_MAPPING:
            raise SplitServiceError('Status must be LOCKED_FOR_MAPPING to split')

        if original_task.locked_by != split_task_dto.user_id:
            raise SplitServiceError('Attempting to split a task owned by another user')

        # create new geometries from the task geometry
        try:
            new_tasks_geojson = SplitService._create_split_tasks(original_task.x, original_task.y, original_task.zoom,
<<<<<<< HEAD
                                                                 original_task, original_task.task_geometry)

=======
                                                                 original_task)
>>>>>>> 720cdf29
        except Exception as e:
            raise SplitServiceError(f'Error splitting task{str(e)}')

        # create new tasks from the new geojson
        i = Task.get_max_task_id_for_project(split_task_dto.project_id)
        new_tasks_dto = []
        for new_task_geojson in new_tasks_geojson:
            # insert new tasks into database
            i = i + 1
            new_task = Task.from_geojson_feature(i, new_task_geojson)
            new_task.project_id = split_task_dto.project_id
            new_task.task_status = TaskStatus.READY.value
            new_task.create()
            new_task.task_history.extend(original_task.copy_task_history())
            if new_task.task_history:
                new_task.clear_task_lock() # since we just copied the lock
            new_task.set_task_history(TaskAction.STATE_CHANGE, split_task_dto.user_id, None, TaskStatus.SPLIT)
            new_task.set_task_history(TaskAction.STATE_CHANGE, split_task_dto.user_id, None, TaskStatus.READY)
            new_task.task_status = TaskStatus.READY.value
            new_task.update()
            new_tasks_dto.append(new_task.as_dto_with_instructions(split_task_dto.preferred_locale))

        # delete original task from the database
        original_task.delete()

        # update project task counts
        project = Project.get(split_task_dto.project_id)
        project.total_tasks = project.tasks.count()
        # update bad imagery because we may have split a bad imagery tile
        project.tasks_bad_imagery = project.tasks.filter(Task.task_status == TaskStatus.BADIMAGERY.value).count()
        project.save()

        # return the new tasks in a DTO
        task_dtos = TaskDTOs()
        task_dtos.tasks = new_tasks_dto
        return task_dtos<|MERGE_RESOLUTION|>--- conflicted
+++ resolved
@@ -1,9 +1,5 @@
 import geojson
-<<<<<<< HEAD
-from shapely.geometry import mapping
-=======
 from shapely.geometry import mapping, Polygon, MultiPolygon
->>>>>>> 720cdf29
 from shapely.geometry import Polygon, Point, MultiPolygon, shape as shapely_shape
 from server import db
 from flask import current_app
@@ -26,11 +22,7 @@
 
 class SplitService:
     @staticmethod
-<<<<<<< HEAD
     def _create_split_tasks(x, y, zoom, task=None, task_geometry=None) -> list:
-=======
-    def _create_split_tasks(x, y, zoom, task=None) -> list:
->>>>>>> 720cdf29
         """
         function for splitting a task square geometry into 4 smaller squares
         :param geom_to_split: {geojson.Feature} the geojson feature to b split
@@ -38,21 +30,13 @@
         """
         try:
             task_geojson = False
-<<<<<<< HEAD
             if task_geometry:
                 task_geometry_geojson = geojson.loads(task_geometry)
-=======
-
->>>>>>> 720cdf29
             if task and not task.is_square:
                 query = db.session.query(Task.id, Task.geometry.ST_AsGeoJSON().label('geometry')) \
                     .filter(Task.id == task.id, Task.project_id == task.project_id)
 
                 task_geojson = geojson.loads(query[0].geometry)
-<<<<<<< HEAD
-
-=======
->>>>>>> 720cdf29
             split_geoms = []
             for i in range(0, 2):
                 for j in range(0, 2):
@@ -68,7 +52,6 @@
                         intersection = shapely_shape(task_geojson).intersection(feature_shape)
                         multipolygon = MultiPolygon([intersection])
                         feature.geometry = geojson.loads(geojson.dumps(mapping(multipolygon)))
-<<<<<<< HEAD
                     if task_geometry and task_geometry_geojson.features:
                         for k in range(0, len(task_geometry_geojson.features)):
                             does_intersect = False
@@ -118,28 +101,8 @@
                             'zoom': new_zoom,
                             'isSquare': is_square
                         }
-                        if len(feature.geometry.coordinates) > 0:
+                        if (len(feature.geometry.coordinates) > 0):
                             split_geoms.append(feature)
-
-                    split_geoms.append(feature)
-=======
-
-                    if task and not task.is_square:
-                        is_square = False
-                    else:
-                        is_square = True
-
-                    feature.properties = {
-                        'x': new_x,
-                        'y': new_y,
-                        'zoom': new_zoom,
-                        'isSquare': is_square
-                    }
-
-                    if (len(feature.geometry.coordinates) > 0):
-                        split_geoms.append(feature)
->>>>>>> 720cdf29
-
             return split_geoms
         except Exception as e:
             raise SplitServiceError(f'unhandled error splitting tile: {str(e)}')
@@ -200,12 +163,8 @@
         # create new geometries from the task geometry
         try:
             new_tasks_geojson = SplitService._create_split_tasks(original_task.x, original_task.y, original_task.zoom,
-<<<<<<< HEAD
                                                                  original_task, original_task.task_geometry)
 
-=======
-                                                                 original_task)
->>>>>>> 720cdf29
         except Exception as e:
             raise SplitServiceError(f'Error splitting task{str(e)}')
 
