--- conflicted
+++ resolved
@@ -104,11 +104,7 @@
         ResendEmailValidationAPI
     from server.api.messaging.project_chat_apis import ProjectChatAPI
     from server.api.project_admin_api import ProjectAdminAPI, ProjectCommentsAPI, ProjectInvalidateAll,\
-<<<<<<< HEAD
-        ProjectValidateAll, ProjectMapAll, ProjectResetBadImagery, ProjectsForAdminAPI
-=======
-        ProjectValidateAll, ProjectMapAll, ProjectResetAll, ProjectsForAdminAPI
->>>>>>> d140350e
+        ProjectValidateAll, ProjectMapAll, ProjectResetAll, ProjectResetBadImagery, ProjectsForAdminAPI
     from server.api.project_apis import ProjectAPI, ProjectAOIAPI, ProjectSearchAPI, HasUserTaskOnProject,\
         HasUserTaskOnProjectDetails, ProjectSearchBBoxAPI, ProjectSummaryAPI
     from server.api.swagger_docs_api import SwaggerDocsAPI
@@ -130,11 +126,8 @@
     api.add_resource(ProjectInvalidateAll,          '/api/v1/admin/project/<int:project_id>/invalidate-all')
     api.add_resource(ProjectValidateAll,            '/api/v1/admin/project/<int:project_id>/validate-all')
     api.add_resource(ProjectMapAll,                 '/api/v1/admin/project/<int:project_id>/map-all')
-<<<<<<< HEAD
     api.add_resource(ProjectResetBadImagery,        '/api/v1/admin/project/<int:project_id>/reset-all-badimagery')
-=======
     api.add_resource(ProjectResetAll,               '/api/v1/admin/project/<int:project_id>/reset-all')
->>>>>>> d140350e
     api.add_resource(ProjectsMessageAll,            '/api/v1/admin/project/<int:project_id>/message-all')
     api.add_resource(ProjectsForAdminAPI,           '/api/v1/admin/my-projects')
     api.add_resource(LoginAPI,                      '/api/v1/auth/login')
