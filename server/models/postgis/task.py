import bleach
import datetime
import geojson
import json
from enum import Enum
from sqlalchemy.orm.exc import NoResultFound, MultipleResultsFound
from sqlalchemy.orm.session import make_transient
from geoalchemy2 import Geometry
from server import db
from typing import List
from server.models.dtos.mapping_dto import TaskDTO, TaskHistoryDTO
from server.models.dtos.validator_dto import MappedTasksByUser, MappedTasks
from server.models.dtos.project_dto import ProjectComment, ProjectCommentsDTO
from server.models.postgis.statuses import TaskStatus, MappingLevel
from server.models.postgis.user import User
from server.models.postgis.utils import InvalidData, InvalidGeoJson, ST_GeomFromGeoJSON, ST_SetSRID, timestamp, NotFound


class TaskAction(Enum):
    """ Describes the possible actions that can happen to to a task, that we'll record history for """
    LOCKED_FOR_MAPPING = 1
    LOCKED_FOR_VALIDATION = 2
    STATE_CHANGE = 3
    COMMENT = 4
    AUTO_UNLOCKED_FOR_MAPPING = 5
    AUTO_UNLOCKED_FOR_VALIDATION = 6


class TaskHistory(db.Model):
    """ Describes the history associated with a task """
    __tablename__ = "task_history"

    id = db.Column(db.Integer, primary_key=True)
    project_id = db.Column(db.Integer, db.ForeignKey('projects.id'), index=True)
    task_id = db.Column(db.Integer, nullable=False)
    action = db.Column(db.String, nullable=False)
    action_text = db.Column(db.String)
    action_date = db.Column(db.DateTime, nullable=False, default=timestamp)
    user_id = db.Column(db.BigInteger, db.ForeignKey('users.id', name='fk_users'), nullable=False)

    actioned_by = db.relationship(User)

    __table_args__ = (db.ForeignKeyConstraint([task_id, project_id], ['tasks.id', 'tasks.project_id'], name='fk_tasks'),
                      db.Index('idx_task_history_composite', 'task_id', 'project_id'), {})

    def __init__(self, task_id, project_id, user_id):
        self.task_id = task_id
        self.project_id = project_id
        self.user_id = user_id

    def set_task_locked_action(self, task_action: TaskAction):
        if task_action not in [TaskAction.LOCKED_FOR_MAPPING, TaskAction.LOCKED_FOR_VALIDATION]:
            raise ValueError('Invalid Action')

        self.action = task_action.name

    def set_comment_action(self, comment):
        self.action = TaskAction.COMMENT.name
        clean_comment = bleach.clean(comment)  # Bleach input to ensure no nefarious script tags etc
        self.action_text = clean_comment

    def set_state_change_action(self, new_state):
        self.action = TaskAction.STATE_CHANGE.name
        self.action_text = new_state.name

    def set_auto_unlock_action(self, task_action: TaskAction):
        self.action = task_action.name

    def delete(self):
        """ Deletes the current model from the DB """
        db.session.delete(self)
        db.session.commit()

    @staticmethod
<<<<<<< HEAD
    def update_task_locked_with_duration(project_id: int, task_id: int, lock_action):
=======
    def update_task_locked_with_duration(task_id: int, project_id: int, lock_action: TaskStatus, user_id: int):
>>>>>>> a520e695
        """
        Calculates the duration a task was locked for and sets it on the history record
        :param task_id: Task in scope
        :param project_id: Project ID in scope
        :param lock_action: The lock action, either Mapping or Validation
        :param user_id: Logged in user updating the task
        :return:
        """
        try:
            last_locked = TaskHistory.query.filter_by(task_id=task_id, project_id=project_id, action=lock_action.name,
                                                      action_text=None, user_id=user_id).one()
        except NoResultFound:
            # We suspect there's some kind or race condition that is occasionally deleting history records
            # prior to user unlocking task. Most likely stemming from auto-unlock feature. However, given that
            # we're trying to update a row that doesn't exist, it's better to return without doing anything
            # rather than showing the user an error that they can't fix
            return
        except MultipleResultsFound:
            # Again race conditions may mean we have multiple rows within the Task History.  Here we attempt to
            # remove the oldest duplicate rows, and update the newest on the basis that this was the last action
            # the user was attempting to make.
            TaskHistory.remove_duplicate_task_history_rows(task_id, project_id, lock_action, user_id)

            # Now duplicate is removed, we recursively call ourself to update the duration on the remaining row
            TaskHistory.update_task_locked_with_duration(task_id, project_id, lock_action, user_id)
            return

        duration_task_locked = datetime.datetime.utcnow() - last_locked.action_date
        # Cast duration to isoformat for later transmission via api
        last_locked.action_text = (datetime.datetime.min + duration_task_locked).time().isoformat()
        db.session.commit()

    @staticmethod
<<<<<<< HEAD
    def update_expired_and_locked_actions(project_id: int, task_id: int, expiry_date: datetime, action_text: str):
        """
        Sets auto unlock state to all not finished actions, that are older then the expiry date.
        Action is considered as a not finished, when it is in locked state and doesn't have action text
        :param project_id: Project ID in scope
        :param task_id: Task in scope
        :param expiry_date: Action created before this date is treated as expired
        :param action_text: Text which will be set for all changed actions
        :return:
        """
        all_expired = TaskHistory.query.filter(
            TaskHistory.task_id == task_id,
            TaskHistory.project_id == project_id,
            TaskHistory.action_text.is_(None),
            TaskHistory.action.in_([TaskAction.LOCKED_FOR_VALIDATION.name, TaskAction.LOCKED_FOR_MAPPING.name]),
            TaskHistory.action_date <= expiry_date).all()

        for task_history in all_expired:
            unlock_action = TaskAction.AUTO_UNLOCKED_FOR_MAPPING if task_history.action == 'LOCKED_FOR_MAPPING' \
                else TaskAction.AUTO_UNLOCKED_FOR_VALIDATION

            task_history.set_auto_unlock_action(unlock_action)
            task_history.action_text = action_text

        db.session.commit()
=======
    def remove_duplicate_task_history_rows(task_id: int, project_id: int, lock_action: TaskStatus, user_id: int):
        """ Method used in rare cases where we have duplicate task history records for a given action by a user
            This method will remove the oldest duplicate record, on the basis that the newest record was the
            last action the user was attempting to perform
        """
        dupe = TaskHistory.query.filter(TaskHistory.project_id == project_id,
                                        TaskHistory.task_id == task_id,
                                        TaskHistory.action == lock_action.name,
                                        TaskHistory.user_id == user_id).order_by(TaskHistory.id.asc()).first()

        dupe.delete()
>>>>>>> a520e695

    @staticmethod
    def get_all_comments(project_id: int) -> ProjectCommentsDTO:
        """ Gets all comments for the supplied project_id"""

        comments = db.session.query(TaskHistory.task_id,
                                    TaskHistory.action_date,
                                    TaskHistory.action_text,
                                    User.username) \
            .join(User) \
            .filter(TaskHistory.project_id == project_id, TaskHistory.action == TaskAction.COMMENT.name).all()

        comments_dto = ProjectCommentsDTO()
        for comment in comments:
            dto = ProjectComment()
            dto.comment = comment.action_text
            dto.comment_date = comment.action_date
            dto.user_name = comment.username
            dto.task_id = comment.task_id
            comments_dto.comments.append(dto)

        return comments_dto

    @staticmethod
    def get_last_status(project_id: int, task_id: int, for_undo: bool = False):
        """ Get the status the task was set to the last time the task had a STATUS_CHANGE"""
        result = db.session.query(TaskHistory.action_text) \
            .filter(TaskHistory.project_id == project_id,
                    TaskHistory.task_id == task_id,
                    TaskHistory.action == TaskAction.STATE_CHANGE.name) \
            .order_by(TaskHistory.action_date.desc()).all()

        if not result:
            return TaskStatus.READY  # No result so default to ready status

        if len(result) == 1 and for_undo:
            # We're looking for the previous status, however, there isn't any so we'll return Ready
            return TaskStatus.READY

        if for_undo:
            # Return the second last status which was status the task was previously set to
            return TaskStatus[result[1][0]]
        else:
            return TaskStatus[result[0][0]]

    @staticmethod
    def get_last_action(project_id: int, task_id: int):
        """Gets the most recent task history record for the task"""
        return TaskHistory.query.filter(TaskHistory.project_id == project_id,
                                        TaskHistory.task_id == task_id) \
            .order_by(TaskHistory.action_date.desc()).first()

    @staticmethod
    def get_last_action_of_type(project_id: int, task_id: int, allowed_task_actions: list):
        """Gets the most recent task history record having provided TaskAction"""
        return TaskHistory.query.filter(TaskHistory.project_id == project_id,
                                        TaskHistory.task_id == task_id,
                                        TaskHistory.action.in_(allowed_task_actions)) \
            .order_by(TaskHistory.action_date.desc()).first()

    @staticmethod
    def get_last_locked_action(project_id: int, task_id: int):
        """Gets the most recent task history record with locked action for the task"""
        return TaskHistory.get_last_action_of_type(
            project_id, task_id,
            [TaskAction.LOCKED_FOR_MAPPING.name, TaskAction.LOCKED_FOR_VALIDATION.name])

    @staticmethod
    def get_last_locked_or_auto_unlocked_action(project_id: int, task_id: int):
        """Gets the most recent task history record with locked or auto unlocked action for the task"""
        return TaskHistory.get_last_action_of_type(
            project_id, task_id,
            [TaskAction.LOCKED_FOR_MAPPING.name, TaskAction.LOCKED_FOR_VALIDATION.name,
             TaskAction.AUTO_UNLOCKED_FOR_MAPPING.name, TaskAction.AUTO_UNLOCKED_FOR_VALIDATION.name])


class Task(db.Model):
    """ Describes an individual mapping Task """
    __tablename__ = "tasks"

    # Table has composite PK on (id and project_id)
    id = db.Column(db.Integer, primary_key=True)
    project_id = db.Column(db.Integer, db.ForeignKey('projects.id'), index=True, primary_key=True)
    x = db.Column(db.Integer)
    y = db.Column(db.Integer)
    zoom = db.Column(db.Integer)
    extra_properties = db.Column(db.Unicode)
    # Tasks are not splittable if created from an arbitrary grid or were clipped to the edge of the AOI
    splittable = db.Column(db.Boolean, default=True)
    geometry = db.Column(Geometry('MULTIPOLYGON', srid=4326))
    task_status = db.Column(db.Integer, default=TaskStatus.READY.value)
    locked_by = db.Column(db.BigInteger, db.ForeignKey('users.id', name='fk_users_locked'))
    mapped_by = db.Column(db.BigInteger, db.ForeignKey('users.id', name='fk_users_mapper'))
    validated_by = db.Column(db.BigInteger, db.ForeignKey('users.id', name='fk_users_validator'))

    # Mapped objects
    task_history = db.relationship(TaskHistory, cascade="all")
    lock_holder = db.relationship(User, foreign_keys=[locked_by])
    mapper = db.relationship(User, foreign_keys=[mapped_by])

    def create(self):
        """ Creates and saves the current model to the DB """
        db.session.add(self)
        db.session.commit()

    def update(self):
        """ Updates the DB with the current state of the Task """
        db.session.commit()

    def delete(self):
        """ Deletes the current model from the DB """
        db.session.delete(self)
        db.session.commit()

    @classmethod
    def from_geojson_feature(cls, task_id, task_feature):
        """
        Constructs and validates a task from a GeoJson feature object
        :param task_id: Unique ID for the task
        :param task_feature: A geoJSON feature object
        :raises InvalidGeoJson, InvalidData
        """
        if type(task_feature) is not geojson.Feature:
            raise InvalidGeoJson('Task: Invalid GeoJson should be a feature')

        task_geometry = task_feature.geometry

        if type(task_geometry) is not geojson.MultiPolygon:
            raise InvalidGeoJson('Task: Geometry must be a MultiPolygon')

        is_valid_geojson = geojson.is_valid(task_geometry)
        if is_valid_geojson['valid'] == 'no':
            raise InvalidGeoJson(f"Task: Invalid MultiPolygon - {is_valid_geojson['message']}")

        task = cls()
        try:
            task.x = task_feature.properties['x']
            task.y = task_feature.properties['y']
            task.zoom = task_feature.properties['zoom']
            task.splittable = task_feature.properties['splittable']
        except KeyError as e:
            raise InvalidData(f'Task: Expected property not found: {str(e)}')

        if 'extra_properties' in task_feature.properties:
            task.extra_properties = json.dumps(
                task_feature.properties['extra_properties'])

        task.id = task_id
        task_geojson = geojson.dumps(task_geometry)
        task.geometry = ST_SetSRID(ST_GeomFromGeoJSON(task_geojson), 4326)

        return task

    @staticmethod
    def get(task_id: int, project_id: int):
        """
        Gets specified task
        :param task_id: task ID in scope
        :param project_id: project ID in scope
        :return: Task if found otherwise None
        """
        # LIKELY PROBLEM AREA

        return Task.query.filter_by(id=task_id, project_id=project_id).one_or_none()

    @staticmethod
    def get_tasks(project_id: int, task_ids: List[int]):
        """ Get all tasks that match supplied list """
        return Task.query.filter(Task.project_id == project_id, Task.id.in_(task_ids))

    @staticmethod
    def get_all_tasks(project_id: int):
        """ Get all tasks for a given project """
        return Task.query.filter(Task.project_id == project_id).all()

    @staticmethod
    def auto_unlock_tasks(project_id: int):
        """Unlock all tasks locked more than 2 hours ago"""
        expiry_delta = datetime.timedelta(hours=2)
        lock_duration = (datetime.datetime.min + expiry_delta).time().isoformat()
        expiry_date = datetime.datetime.utcnow() - expiry_delta
        old_locks_query = '''SELECT t.id
            FROM tasks t, task_history th
            WHERE t.id = th.task_id
            AND t.project_id = th.project_id
            AND t.task_status IN (1,3)
            AND th.action IN ( 'LOCKED_FOR_VALIDATION','LOCKED_FOR_MAPPING' )
            AND th.action_text IS NULL
            AND t.project_id = {0}
            AND th.action_date <= '{1}'
            '''.format(project_id, str(expiry_date))

        old_tasks = db.engine.execute(old_locks_query)

        if old_tasks.rowcount == 0:
            # no tasks older than 2 hours found, return without further processing
            return

        for old_task in old_tasks:
            task = Task.get(old_task[0], project_id)
            task.auto_unlock_expired_tasks(expiry_date, lock_duration)

    def auto_unlock_expired_tasks(self, expiry_date, lock_duration):
        """Unlock all tasks locked before expiry date. Clears task lock if needed"""
        TaskHistory.update_expired_and_locked_actions(self.project_id, self.id, expiry_date, lock_duration)

        last_action = TaskHistory.get_last_locked_or_auto_unlocked_action(self.project_id, self.id)
        if last_action.action in ['AUTO_UNLOCKED_FOR_MAPPING', 'AUTO_UNLOCKED_FOR_VALIDATION']:
            self.clear_lock()

    def is_mappable(self):
        """ Determines if task in scope is in suitable state for mapping """
        if TaskStatus(self.task_status) not in [TaskStatus.READY, TaskStatus.INVALIDATED]:
            return False

        return True

    def set_task_history(self, action, user_id, comment=None, new_state=None):
        """
        Sets the task history for the action that the user has just performed
        :param task: Task in scope
        :param user_id: ID of user performing the action
        :param action: Action the user has performed
        :param comment: Comment user has added
        :param new_state: New state of the task
        """
        history = TaskHistory(self.id, self.project_id, user_id)

        if action in [TaskAction.LOCKED_FOR_MAPPING, TaskAction.LOCKED_FOR_VALIDATION]:
            history.set_task_locked_action(action)
        elif action == TaskAction.COMMENT:
            history.set_comment_action(comment)
        elif action == TaskAction.STATE_CHANGE:
            history.set_state_change_action(new_state)
        elif action in [TaskAction.AUTO_UNLOCKED_FOR_MAPPING, TaskAction.AUTO_UNLOCKED_FOR_VALIDATION]:
            history.set_auto_unlock_action(action)

        self.task_history.append(history)
        return history

    def lock_task_for_mapping(self, user_id: int):
        self.set_task_history(TaskAction.LOCKED_FOR_MAPPING, user_id)
        self.task_status = TaskStatus.LOCKED_FOR_MAPPING.value
        self.locked_by = user_id
        self.update()

    def lock_task_for_validating(self, user_id: int):
        self.set_task_history(TaskAction.LOCKED_FOR_VALIDATION, user_id)
        self.task_status = TaskStatus.LOCKED_FOR_VALIDATION.value
        self.locked_by = user_id
        self.update()

    def reset_task(self, user_id: int):
        if TaskStatus(self.task_status) in [TaskStatus.LOCKED_FOR_MAPPING, TaskStatus.LOCKED_FOR_VALIDATION]:
            self.record_auto_unlock()

        self.set_task_history(TaskAction.STATE_CHANGE, user_id, None, TaskStatus.READY)
        self.mapped_by = None
        self.validated_by = None
        self.locked_by = None
        self.task_status = TaskStatus.READY.value
        self.update()

    def clear_task_lock(self):
        """
        Unlocks task in scope in the database.  Clears the lock as though it never happened.
        No history of the unlock is recorded.
        :return:
        """
        # clear the lock action for the task in the task history
        last_action = TaskHistory.get_last_locked_action(self.project_id, self.id)
        last_action.delete()

        # Set locked_by to null and status to last status on task
        self.clear_lock()

    def record_auto_unlock(self, lock_duration):
        locked_user = self.locked_by
        last_action = TaskHistory.get_last_locked_action(self.project_id, self.id)
        next_action = TaskAction.AUTO_UNLOCKED_FOR_MAPPING if last_action.action == 'LOCKED_FOR_MAPPING' \
            else TaskAction.AUTO_UNLOCKED_FOR_VALIDATION

        self.clear_task_lock()

        # Add AUTO_UNLOCKED action in the task history
        auto_unlocked = self.set_task_history(action=next_action, user_id=locked_user)
        auto_unlocked.action_text = lock_duration
        self.update()

    def unlock_task(self, user_id, new_state=None, comment=None, undo=False):
        """ Unlock task and ensure duration task locked is saved in History """
        if comment:
            self.set_task_history(action=TaskAction.COMMENT, comment=comment, user_id=user_id)

        self.set_task_history(action=TaskAction.STATE_CHANGE, new_state=new_state, user_id=user_id)

        if new_state in [TaskStatus.MAPPED, TaskStatus.BADIMAGERY] and TaskStatus(self.task_status) != TaskStatus.LOCKED_FOR_VALIDATION:
            # Don't set mapped if state being set back to mapped after validation
            self.mapped_by = user_id
        elif new_state == TaskStatus.VALIDATED:
            self.validated_by = user_id
        elif new_state == TaskStatus.INVALIDATED:
            self.mapped_by = None
            self.validated_by = None

        if not undo:
            # Using a slightly evil side effect of Actions and Statuses having the same name here :)
<<<<<<< HEAD
            TaskHistory.update_task_locked_with_duration(self.project_id, self.id, TaskStatus(self.task_status))
=======
            TaskHistory.update_task_locked_with_duration(self.id, self.project_id, TaskStatus(self.task_status), user_id)
>>>>>>> a520e695

        self.task_status = new_state.value
        self.locked_by = None
        self.update()

    def reset_lock(self, user_id, comment=None):
        """ Removes a current lock from a task, resets to last status and updates history with duration of lock """
        if comment:
            self.set_task_history(action=TaskAction.COMMENT, comment=comment, user_id=user_id)

        # Using a slightly evil side effect of Actions and Statuses having the same name here :)
<<<<<<< HEAD
        TaskHistory.update_task_locked_with_duration(self.project_id, self.id, TaskStatus(self.task_status))

        self.clear_lock()
=======
        TaskHistory.update_task_locked_with_duration(self.id, self.project_id, TaskStatus(self.task_status), user_id)
>>>>>>> a520e695

    def clear_lock(self):
        """ Resets to last status and removes current lock from a task """
        self.task_status = TaskHistory.get_last_status(self.project_id, self.id).value
        self.locked_by = None
        self.update()

    @staticmethod
    def get_tasks_as_geojson_feature_collection(project_id):
        """
        Creates a geoJson.FeatureCollection object for all tasks related to the supplied project ID
        :param project_id: Owning project ID
        :return: geojson.FeatureCollection
        """
        project_tasks = \
            db.session.query(Task.id, Task.x, Task.y, Task.zoom, Task.splittable, Task.task_status,
                             Task.geometry.ST_AsGeoJSON().label('geojson')).filter(Task.project_id == project_id).all()

        tasks_features = []
        for task in project_tasks:
            task_geometry = geojson.loads(task.geojson)
            task_properties = dict(taskId=task.id, taskX=task.x, taskY=task.y, taskZoom=task.zoom,
                                   taskSplittable=task.splittable, taskStatus=TaskStatus(task.task_status).name)
            feature = geojson.Feature(geometry=task_geometry, properties=task_properties)
            tasks_features.append(feature)

        return geojson.FeatureCollection(tasks_features)

    @staticmethod
    def get_mapped_tasks_by_user(project_id: int):
        """ Gets all mapped tasks for supplied project grouped by user"""

        # Raw SQL is easier to understand that SQL alchemy here :)
        sql = """select u.username, u.mapping_level, count(distinct(t.id)), json_agg(distinct(t.id)),
                            max(th.action_date) last_seen, u.date_registered, u.last_validation_date
                      from tasks t,
                           task_history th,
                           users u
                     where t.project_id = th.project_id
                       and t.id = th.task_id
                       and t.mapped_by = u.id
                       and t.project_id = {0}
                       and t.task_status = 2
                       and th.action_text = 'MAPPED'
                     group by u.username, u.mapping_level, u.date_registered, u.last_validation_date""".format(project_id)

        results = db.engine.execute(sql)
        if results.rowcount == 0:
            raise NotFound()

        mapped_tasks_dto = MappedTasks()
        for row in results:
            user_mapped = MappedTasksByUser()
            user_mapped.username = row[0]
            user_mapped.mapping_level = MappingLevel(row[1]).name
            user_mapped.mapped_task_count = row[2]
            user_mapped.tasks_mapped = row[3]
            user_mapped.last_seen = row[4]
            user_mapped.date_registered = row[5]
            user_mapped.last_validation_date = row[6]

            mapped_tasks_dto.mapped_tasks.append(user_mapped)

        return mapped_tasks_dto

    @staticmethod
    def get_max_task_id_for_project(project_id: int):
        """Gets the nights task id currntly in use on a project"""
        sql = """select max(id) from tasks where project_id = {0} GROUP BY project_id""".format(project_id)
        result = db.engine.execute(sql)
        if result.rowcount == 0:
            raise NotFound()
        for row in result:
            return row[0]

    def as_dto_with_instructions(self, preferred_locale: str = 'en') -> TaskDTO:
        """ Get dto with any task instructions """
        task_history = []
        for action in self.task_history:
            history = TaskHistoryDTO()
            history.action = action.action
            history.action_text = action.action_text
            history.action_date = action.action_date
            history.action_by = action.actioned_by.username if action.actioned_by else None

            task_history.append(history)

        task_dto = TaskDTO()
        task_dto.task_id = self.id
        task_dto.project_id = self.project_id
        task_dto.task_status = TaskStatus(self.task_status).name
        task_dto.lock_holder = self.lock_holder.username if self.lock_holder else None
        task_dto.task_history = task_history

        per_task_instructions = self.get_per_task_instructions(preferred_locale)

        # If we don't have instructions in preferred locale try again for default locale
        task_dto.per_task_instructions = per_task_instructions if per_task_instructions else self.get_per_task_instructions(
            self.projects.default_locale)

        return task_dto

    def get_per_task_instructions(self, search_locale: str) -> str:
        """ Gets any per task instructions attached to the project """
        project_info = self.projects.project_info.all()

        for info in project_info:
            if info.locale == search_locale:
                return self.format_per_task_instructions(info.per_task_instructions)

    def format_per_task_instructions(self, instructions) -> str:
        """ Format instructions by looking for X, Y, Z tokens and replacing them with the task values """
        if not instructions:
            return ''  # No instructions so return empty string

        properties = {}

        if self.x:
            properties['x'] = str(self.x)
        if self.y:
            properties['y'] = str(self.y)
        if self.zoom:
            properties['z'] = str(self.zoom)
        if self.extra_properties:
            properties.update(json.loads(self.extra_properties))

        try:
            instructions = instructions.format(**properties)
        except KeyError:
            pass
        return instructions

    def copy_task_history(self) -> list:
        copies = []
        for entry in self.task_history:
            db.session.expunge(entry)
            make_transient(entry)
            entry.id = None
            entry.id = None
            entry.task_id = None
            db.session.add(entry)
            copies.append(entry)

        return copies<|MERGE_RESOLUTION|>--- conflicted
+++ resolved
@@ -72,11 +72,7 @@
         db.session.commit()
 
     @staticmethod
-<<<<<<< HEAD
-    def update_task_locked_with_duration(project_id: int, task_id: int, lock_action):
-=======
     def update_task_locked_with_duration(task_id: int, project_id: int, lock_action: TaskStatus, user_id: int):
->>>>>>> a520e695
         """
         Calculates the duration a task was locked for and sets it on the history record
         :param task_id: Task in scope
@@ -108,9 +104,21 @@
         # Cast duration to isoformat for later transmission via api
         last_locked.action_text = (datetime.datetime.min + duration_task_locked).time().isoformat()
         db.session.commit()
-
-    @staticmethod
-<<<<<<< HEAD
+    
+    @staticmethod
+    def remove_duplicate_task_history_rows(task_id: int, project_id: int, lock_action: TaskStatus, user_id: int):
+        """ Method used in rare cases where we have duplicate task history records for a given action by a user
+            This method will remove the oldest duplicate record, on the basis that the newest record was the
+            last action the user was attempting to perform
+        """
+        dupe = TaskHistory.query.filter(TaskHistory.project_id == project_id,
+                                        TaskHistory.task_id == task_id,
+                                        TaskHistory.action == lock_action.name,
+                                        TaskHistory.user_id == user_id).order_by(TaskHistory.id.asc()).first()
+
+        dupe.delete()
+
+    @staticmethod
     def update_expired_and_locked_actions(project_id: int, task_id: int, expiry_date: datetime, action_text: str):
         """
         Sets auto unlock state to all not finished actions, that are older then the expiry date.
@@ -136,19 +144,6 @@
             task_history.action_text = action_text
 
         db.session.commit()
-=======
-    def remove_duplicate_task_history_rows(task_id: int, project_id: int, lock_action: TaskStatus, user_id: int):
-        """ Method used in rare cases where we have duplicate task history records for a given action by a user
-            This method will remove the oldest duplicate record, on the basis that the newest record was the
-            last action the user was attempting to perform
-        """
-        dupe = TaskHistory.query.filter(TaskHistory.project_id == project_id,
-                                        TaskHistory.task_id == task_id,
-                                        TaskHistory.action == lock_action.name,
-                                        TaskHistory.user_id == user_id).order_by(TaskHistory.id.asc()).first()
-
-        dupe.delete()
->>>>>>> a520e695
 
     @staticmethod
     def get_all_comments(project_id: int) -> ProjectCommentsDTO:
@@ -456,11 +451,7 @@
 
         if not undo:
             # Using a slightly evil side effect of Actions and Statuses having the same name here :)
-<<<<<<< HEAD
-            TaskHistory.update_task_locked_with_duration(self.project_id, self.id, TaskStatus(self.task_status))
-=======
             TaskHistory.update_task_locked_with_duration(self.id, self.project_id, TaskStatus(self.task_status), user_id)
->>>>>>> a520e695
 
         self.task_status = new_state.value
         self.locked_by = None
@@ -472,13 +463,8 @@
             self.set_task_history(action=TaskAction.COMMENT, comment=comment, user_id=user_id)
 
         # Using a slightly evil side effect of Actions and Statuses having the same name here :)
-<<<<<<< HEAD
-        TaskHistory.update_task_locked_with_duration(self.project_id, self.id, TaskStatus(self.task_status))
-
+        TaskHistory.update_task_locked_with_duration(self.id, self.project_id, TaskStatus(self.task_status), user_id)
         self.clear_lock()
-=======
-        TaskHistory.update_task_locked_with_duration(self.id, self.project_id, TaskStatus(self.task_status), user_id)
->>>>>>> a520e695
 
     def clear_lock(self):
         """ Resets to last status and removes current lock from a task """
